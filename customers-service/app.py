--- conflicted
+++ resolved
@@ -227,10 +227,7 @@
 
     return jsonify({"message": "Admin registered successfully!", "access_token": access_token}), 201
 
-<<<<<<< HEAD
 #login customer
-=======
->>>>>>> 9f3612d3
 @app.route('/customers/login', methods=['POST'])
 @limiter.limit("5 per minute")
 def login_customer():
